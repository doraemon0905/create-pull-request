import chalk from 'chalk';
class SimpleSpinner {
    constructor() {
        this._text = '';
        this._isSpinning = false;
        this._interval = null;
        this._spinnerIndex = 0;
        this._spinnerFrames = ['⠋', '⠙', '⠹', '⠸', '⠼', '⠴', '⠦', '⠧', '⠇', '⠏'];
    }
    get text() {
        return this._text;
    }
    set text(value) {
        this._text = value;
        if (this._isSpinning) {
            this._render();
        }
    }
    get isSpinning() {
        return this._isSpinning;
    }
    start(text) {
        if (text) {
            this._text = text;
        }
        if (!this._isSpinning) {
            this._isSpinning = true;
            this._render(); // Initial render
            this._startSpinning();
        }
        return this;
    }
    stop() {
        if (this._isSpinning) {
            this._isSpinning = false;
            if (this._interval) {
                clearInterval(this._interval);
                this._interval = null;
            }
            this._clearLine();
        }
        return this;
    }
    succeed(text) {
        this.stop();
        const message = text || this._text;
        if (message) {
            console.log(chalk.green('✅'), message);
        }
        return this;
    }
    fail(text) {
        this.stop();
        const message = text || this._text;
        if (message) {
            console.log(chalk.red('❌'), message);
        }
        return this;
    }
    _startSpinning() {
        this._interval = setInterval(() => {
            this._render();
            this._spinnerIndex = (this._spinnerIndex + 1) % this._spinnerFrames.length;
        }, 80);
    }
    _render() {
        if (!this._isSpinning)
            return;
        try {
            this._clearLine();
            const frame = this._spinnerFrames[this._spinnerIndex];
            process.stdout.write(`${chalk.cyan(frame)} ${this._text}`);
        }
<<<<<<< HEAD
        catch (error) {
            // Silently handle write errors to prevent crashes
=======
        catch (_error) {
            // Silently handle write errors to prevent spinner from crashing
>>>>>>> 14846e30
        }
    }
    _clearLine() {
        try {
            if (process.stdout.isTTY) {
                process.stdout.write('\r\x1b[K');
            }
        }
<<<<<<< HEAD
        catch (error) {
            // Silently handle write errors to prevent crashes
=======
        catch (_error) {
            // Silently handle write errors to prevent spinner from crashing
>>>>>>> 14846e30
        }
    }
}
export function createSpinner() {
    return new SimpleSpinner();
}
export default createSpinner;
//# sourceMappingURL=spinner.js.map<|MERGE_RESOLUTION|>--- conflicted
+++ resolved
@@ -71,13 +71,8 @@
             const frame = this._spinnerFrames[this._spinnerIndex];
             process.stdout.write(`${chalk.cyan(frame)} ${this._text}`);
         }
-<<<<<<< HEAD
-        catch (error) {
-            // Silently handle write errors to prevent crashes
-=======
         catch (_error) {
             // Silently handle write errors to prevent spinner from crashing
->>>>>>> 14846e30
         }
     }
     _clearLine() {
@@ -86,13 +81,8 @@
                 process.stdout.write('\r\x1b[K');
             }
         }
-<<<<<<< HEAD
-        catch (error) {
-            // Silently handle write errors to prevent crashes
-=======
         catch (_error) {
             // Silently handle write errors to prevent spinner from crashing
->>>>>>> 14846e30
         }
     }
 }
